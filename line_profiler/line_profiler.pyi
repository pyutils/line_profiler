import io
<<<<<<< HEAD
import pathlib
from typing import Literal, List, Mapping, Tuple, Union
from ._line_profiler import LineProfiler as CLineProfiler
from .profiler_mixin import ByCountProfilerMixin
=======
from functools import cached_property, partial, partialmethod
from types import FunctionType, MethodType, ModuleType
from typing import overload, Callable, List, Literal, Tuple, TypeVar
>>>>>>> 7d2c4152
from _typeshed import Incomplete
from ._line_profiler import LineProfiler as CLineProfiler
from .profiler_mixin import ByCountProfilerMixin, CLevelCallable
from .scoping_policy import ScopingPolicy, ScopingPolicyDict


CallableLike = TypeVar('CallableLike',
                       FunctionType, partial, property, cached_property,
                       MethodType, staticmethod, classmethod, partialmethod,
                       type)


def get_minimum_column_widths() -> Mapping[
        Literal['line', 'hits', 'time', 'perhit', 'percent'], int]:
    ...


def load_ipython_extension(ip) -> None:
    ...


class LineProfiler(CLineProfiler, ByCountProfilerMixin):
    @overload
    def __call__(self,  # type: ignore[overload-overlap]
                 func: CLevelCallable) -> CLevelCallable:
        ...

    @overload
    def __call__(self,  # type: ignore[overload-overlap]
                 func: CallableLike) -> CallableLike:
        ...

    # Fallback: just wrap the `.__call__()` of a generic callable

    @overload
    def __call__(self, func: Callable) -> FunctionType:
        ...

    def add_callable(
            self, func,
            guard: Callable[[FunctionType], bool] | None = None,
            name: str | None = None) -> Literal[0, 1]:
        ...

    def dump_stats(self, filename) -> None:
        ...

    def print_stats(self,
                    stream: Incomplete | None = ...,
                    output_unit: Incomplete | None = ...,
                    stripzeros: bool = ...,
                    details: bool = ...,
                    summarize: bool = ...,
                    sort: bool = ...,
                    rich: bool = ...,
                    *,
                    config: Union[str, pathlib.PurePath,
                                  bool, None] = None) -> None:
        ...

    def add_module(
            self, mod: ModuleType, *,
            scoping_policy: (
                ScopingPolicy | str | ScopingPolicyDict | None) = None,
            wrap: bool = False) -> int:
        ...

    def add_class(
            self, cls: type, *,
            scoping_policy: (
                ScopingPolicy | str | ScopingPolicyDict | None) = None,
            wrap: bool = False) -> int:
        ...


def is_generated_code(filename):
    ...


def show_func(filename: str,
              start_lineno: int,
              func_name: str,
              timings: List[Tuple[int, int, float]],
              unit: float,
              output_unit: float | None = None,
              stream: io.TextIOBase | None = None,
              stripzeros: bool = False,
              rich: bool = False,
              *,
              config: Union[str, pathlib.PurePath, bool, None] = None) -> None:
    ...


def show_text(stats,
              unit,
              output_unit: Incomplete | None = ...,
              stream: Incomplete | None = ...,
              stripzeros: bool = ...,
              details: bool = ...,
              summarize: bool = ...,
              sort: bool = ...,
              rich: bool = ...,
              *,
              config: Union[str, pathlib.PurePath, bool, None] = None) -> None:
    ...


def load_stats(filename):
    ...


def main():
    ...<|MERGE_RESOLUTION|>--- conflicted
+++ resolved
@@ -1,14 +1,10 @@
 import io
-<<<<<<< HEAD
 import pathlib
-from typing import Literal, List, Mapping, Tuple, Union
-from ._line_profiler import LineProfiler as CLineProfiler
-from .profiler_mixin import ByCountProfilerMixin
-=======
 from functools import cached_property, partial, partialmethod
 from types import FunctionType, MethodType, ModuleType
-from typing import overload, Callable, List, Literal, Tuple, TypeVar
->>>>>>> 7d2c4152
+from typing import (overload,
+                    Callable, List, Literal, Mapping, Tuple,
+                    TypeVar, Union)
 from _typeshed import Incomplete
 from ._line_profiler import LineProfiler as CLineProfiler
 from .profiler_mixin import ByCountProfilerMixin, CLevelCallable
