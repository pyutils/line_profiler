#!/usr/bin/env python
import pickle
import functools
import inspect
import linecache
import tempfile
import os
import sys
from argparse import ArgumentError, ArgumentParser

try:
    from ._line_profiler import LineProfiler as CLineProfiler
except ImportError as ex:
    raise ImportError(
        'The line_profiler._line_profiler c-extension is not importable. '
        f'Has it been compiled? Underlying error is ex={ex!r}'
    )

__version__ = '3.5.0'
<<<<<<< HEAD
=======


def load_ipython_extension(ip):
    """ API for IPython to recognize this module as an IPython extension.
    """
    from .ipython_extension import LineProfilerMagics
    ip.register_magics(LineProfilerMagics)
>>>>>>> 2ac329ff


def is_coroutine(f):
    return inspect.iscoroutinefunction(f)


CO_GENERATOR = 0x0020


def is_generator(f):
    """ Return True if a function is a generator.
    """
    isgen = (f.__code__.co_flags & CO_GENERATOR) != 0
    return isgen


class LineProfiler(CLineProfiler):
    """ A profiler that records the execution times of individual lines.
    """

    def __call__(self, func):
        """ Decorate a function to start the profiler on function entry and stop
        it on function exit.
        """
        self.add_function(func)
        if is_coroutine(func):
            wrapper = self.wrap_coroutine(func)
        elif is_generator(func):
            wrapper = self.wrap_generator(func)
        else:
            wrapper = self.wrap_function(func)
        return wrapper

    def wrap_coroutine(self, func):
        """
        Wrap a Python 3.5 coroutine to profile it.
        """

        @functools.wraps(func)
        async def wrapper(*args, **kwds):
            self.enable_by_count()
            try:
                result = await func(*args, **kwds)
            finally:
                self.disable_by_count()
            return result

        return wrapper

    def wrap_generator(self, func):
        """ Wrap a generator to profile it.
        """
        @functools.wraps(func)
        def wrapper(*args, **kwds):
            g = func(*args, **kwds)
            # The first iterate will not be a .send()
            self.enable_by_count()
            try:
                item = next(g)
            except StopIteration:
                return
            finally:
                self.disable_by_count()
            input_ = (yield item)
            # But any following one might be.
            while True:
                self.enable_by_count()
                try:
                    item = g.send(input_)
                except StopIteration:
                    return
                finally:
                    self.disable_by_count()
                input_ = (yield item)
        return wrapper

    def wrap_function(self, func):
        """ Wrap a function to profile it.
        """
        @functools.wraps(func)
        def wrapper(*args, **kwds):
            self.enable_by_count()
            try:
                result = func(*args, **kwds)
            finally:
                self.disable_by_count()
            return result
        return wrapper

    def dump_stats(self, filename):
        """ Dump a representation of the data to a file as a pickled LineStats
        object from `get_stats()`.
        """
        lstats = self.get_stats()
        with open(filename, 'wb') as f:
            pickle.dump(lstats, f, pickle.HIGHEST_PROTOCOL)

    def print_stats(self, stream=None, output_unit=None, stripzeros=False):
        """ Show the gathered statistics.
        """
        lstats = self.get_stats()
        show_text(lstats.timings, lstats.unit, output_unit=output_unit, stream=stream, stripzeros=stripzeros)

    def run(self, cmd):
        """ Profile a single executable statment in the main namespace.
        """
        import __main__
        main_dict = __main__.__dict__
        return self.runctx(cmd, main_dict, main_dict)

    def runctx(self, cmd, globals, locals):
        """ Profile a single executable statement in the given namespaces.
        """
        self.enable_by_count()
        try:
            exec(cmd, globals, locals)
        finally:
            self.disable_by_count()
        return self

    def runcall(self, func, *args, **kw):
        """ Profile a single function call.
        """
        self.enable_by_count()
        try:
            return func(*args, **kw)
        finally:
            self.disable_by_count()

    def add_module(self, mod):
        """ Add all the functions in a module and its classes.
        """
        from inspect import isclass, isfunction

        nfuncsadded = 0
        for item in mod.__dict__.values():
            if isclass(item):
                for k, v in item.__dict__.items():
                    if isfunction(v):
                        self.add_function(v)
                        nfuncsadded += 1
            elif isfunction(item):
                self.add_function(item)
                nfuncsadded += 1

        return nfuncsadded


# This could be in the ipython_extension submodule,
# but it doesn't depend on the IPython module so it's easier to just let it stay here.
def is_ipython_kernel_cell(filename):
    """ Return True if a filename corresponds to a Jupyter Notebook cell
    """
    return (
        filename.startswith('<ipython-input-') or
        filename.startswith(tempfile.gettempdir() + '/ipykernel_') or
        filename.startswith(tempfile.gettempdir() + '/xpython_')
    )


def show_func(filename, start_lineno, func_name, timings, unit,
              output_unit=None, stream=None, stripzeros=False):
    """ Show results for a single function.
    """
    if stream is None:
        stream = sys.stdout

    template = '%6s %9s %12s %8s %8s  %-s'
    d = {}
    total_time = 0.0
    linenos = []
    for lineno, nhits, time in timings:
        total_time += time
        linenos.append(lineno)

    if stripzeros and total_time == 0:
        return

    if output_unit is None:
        output_unit = unit
    scalar = unit / output_unit

    stream.write('Total time: %g s\n' % (total_time * unit))
    if os.path.exists(filename) or is_ipython_kernel_cell(filename):
        stream.write(f'File: {filename}\n')
        stream.write(f'Function: {func_name} at line {start_lineno}\n')
        if os.path.exists(filename):
            # Clear the cache to ensure that we get up-to-date results.
            linecache.clearcache()
        all_lines = linecache.getlines(filename)
        sublines = inspect.getblock(all_lines[start_lineno - 1:])
    else:
        stream.write('\n')
        stream.write(f'Could not find file {filename}\n')
        stream.write('Are you sure you are running this program from the same directory\n')
        stream.write('that you ran the profiler from?\n')
        stream.write("Continuing without the function's contents.\n")
        # Fake empty lines so we can see the timings, if not the code.
        nlines = 1 if not linenos else max(linenos) - min(min(linenos), start_lineno) + 1
        sublines = [''] * nlines
    for lineno, nhits, time in timings:
        if total_time == 0:  # Happens rarely on empty function
            percent = ''
        else:
            percent = '%5.1f' % (100 * time / total_time)
        d[lineno] = (nhits,
                     '%5.1f' % (time * scalar),
                     '%5.1f' % (float(time) * scalar / nhits),
                     percent)
    linenos = range(start_lineno, start_lineno + len(sublines))
    empty = ('', '', '', '')
    header = template % ('Line #', 'Hits', 'Time', 'Per Hit', '% Time',
                         'Line Contents')
    stream.write('\n')
    stream.write(header)
    stream.write('\n')
    stream.write('=' * len(header))
    stream.write('\n')
    for lineno, line in zip(linenos, sublines):
        nhits, time, per_hit, percent = d.get(lineno, empty)
        txt = template % (lineno, nhits, time, per_hit, percent,
                          line.rstrip('\n').rstrip('\r'))
        stream.write(txt)
        stream.write('\n')
    stream.write('\n')


def show_text(stats, unit, output_unit=None, stream=None, stripzeros=False):
    """ Show text for the given timings.
    """
    if stream is None:
        stream = sys.stdout

    if output_unit is not None:
        stream.write('Timer unit: %g s\n\n' % output_unit)
    else:
        stream.write('Timer unit: %g s\n\n' % unit)

    for (fn, lineno, name), timings in sorted(stats.items()):
        show_func(fn, lineno, name, stats[fn, lineno, name], unit,
                  output_unit=output_unit, stream=stream,
                  stripzeros=stripzeros)

def load_stats(filename):
    """ Utility function to load a pickled LineStats object from a given
    filename.
    """
    with open(filename, 'rb') as f:
        return pickle.load(f)


def main():
    def positive_float(value):
        val = float(value)
        if val <= 0:
            raise ArgumentError
        return val

    parser = ArgumentParser()
    parser.add_argument('-V', '--version', action='version', version=__version__)
    parser.add_argument(
        '-u',
        '--unit',
        default='1e-6',
        type=positive_float,
        help='Output unit (in seconds) in which the timing info is displayed (default: 1e-6)',
    )
    parser.add_argument(
        '-z',
        '--skip-zero',
        action='store_true',
        help='Hide functions which have not been called',
    )
    parser.add_argument('profile_output', help='*.lprof file created by kernprof')

    args = parser.parse_args()
    lstats = load_stats(args.profile_output)
    show_text(lstats.timings, lstats.unit, output_unit=args.unit, stripzeros=args.skip_zero)


if __name__ == '__main__':
    main()<|MERGE_RESOLUTION|>--- conflicted
+++ resolved
@@ -16,9 +16,7 @@
         f'Has it been compiled? Underlying error is ex={ex!r}'
     )
 
-__version__ = '3.5.0'
-<<<<<<< HEAD
-=======
+__version__ = '3.6.0'
 
 
 def load_ipython_extension(ip):
@@ -26,7 +24,7 @@
     """
     from .ipython_extension import LineProfilerMagics
     ip.register_magics(LineProfilerMagics)
->>>>>>> 2ac329ff
+
 
 
 def is_coroutine(f):
