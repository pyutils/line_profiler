--- conflicted
+++ resolved
@@ -146,26 +146,6 @@
       if: runner.os == 'Linux' && matrix.arch != 'auto'
       with:
         platforms: all
-    # FIXME START
-    # - name: Build binary wheels
-    #   uses: pypa/cibuildwheel@v3.1.2
-    #   with:
-    #     output-dir: wheelhouse
-    #     config-file: pyproject.toml
-    #   env:
-    #     CIBW_SKIP: ${{ matrix.cibw_skip }}
-    #     CIBW_ARCHS_LINUX: ${{ matrix.arch }}
-    #     CIBW_ENVIRONMENT: PYTHONUTF8=1
-    #     PYTHONUTF8: '1'
-    #     CIBW_CONFIG_SETTINGS: --build-option=--py-limited-api=cp38
-    #     CIBW_BUILD: cp38-*
-    #     # Note: apparently something (probably msvc-dev-cmd) sets the
-    #     # envvar, which prevents cibuildwheel from targeting non-native
-    #     # architecture on some versions...
-    #     # we can't unset envvars yet though (see actions/runner#1126),
-    #     # but let's see if this helps
-    #     VSCMD_ARG_TGT_ARCH: ''
-    # FIXME END
     - name: Build binary wheels
       uses: pypa/cibuildwheel@v3.1.2
       with:
@@ -176,10 +156,7 @@
         CIBW_ARCHS_LINUX: ${{ matrix.arch }}
         CIBW_ENVIRONMENT: PYTHONUTF8=1
         PYTHONUTF8: '1'
-<<<<<<< HEAD
         VSCMD_ARG_TGT_ARCH: ''
-=======
->>>>>>> 61536975
     - name: Show built files
       shell: bash
       run: ls -la wheelhouse
